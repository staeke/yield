--- conflicted
+++ resolved
@@ -1,16 +1,8 @@
 # Preqrequisites.
-<<<<<<< HEAD
-=======
----------------
->>>>>>> 0aa4d2b0
 - Install node js, minimum 0.11.2, i.e. experimental branch. NOTE: 0.10.x branch doesn't work yet.
 
 
 # Usage
-<<<<<<< HEAD
-=======
----------------
->>>>>>> 0aa4d2b0
 	(function*() {
 		// Here we run our async program
 	}).run();
